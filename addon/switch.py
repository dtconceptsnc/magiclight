--- conflicted
+++ resolved
@@ -126,15 +126,9 @@
         any_light_on = await self.client.any_lights_on_in_area(area_id)
         
         if any_light_on:
-<<<<<<< HEAD
-            # Disable HomeGlo first to prevent race conditions, then turn off lights
-            await self.client.primitives.homeglo_off(area_id, f"switch_{device_id}")
-            await self._turn_off_lights(area_id, device_id)
-=======
             # Turn off all lights in the area and disable MagicLight (saves current offset)
             await self._turn_off_lights(area_id, device_id)
             await self.client.primitives.magiclight_off(area_id, f"switch_{device_id}")
->>>>>>> 749af09b
         else:
             # Turn on lights with MagicLight enabled (restores saved offset if available)
             await self.client.primitives.magiclight_on(area_id, f"switch_{device_id}")
